--- conflicted
+++ resolved
@@ -7,8 +7,6 @@
 import * as pdfjs from 'pdfjs-dist';
 import { PDF_CONFIG } from '@/config/pdf';
 
-<<<<<<< HEAD
-=======
 
 /**
  * Loads a PDF document from a given URL.
@@ -16,7 +14,6 @@
  * @returns A Promise that resolves to a PDFDocumentProxy object representing the loaded PDF.
  * @throws Will throw an error if the PDF loading fails.
  */
->>>>>>> 98018e9c
 export async function loadPdfDocument(url: string) {
   try {
     let pdfUrl = url;
@@ -53,6 +50,17 @@
   }
 }
 
+/**
+ * Renders a specific page of a PDF document to a canvas element.
+ * @param pdf - The PDF document proxy object obtained from loadPdfDocument.
+ * @param pageNumber - The page number to render (1-based index).
+ * @param scale - The scale factor to apply when rendering the page (default: 1.0).
+ * @returns A Promise that resolves to an object containing:
+ *          - canvas: The rendered canvas element
+ *          - width: The width of the rendered page
+ *          - height: The height of the rendered page
+ * @throws Will throw an error if page rendering fails.
+ */
 export async function renderPage(pdf: pdfjs.PDFDocumentProxy, pageNumber: number, scale: number = 1.0) {
   try {
     const page = await pdf.getPage(pageNumber);
